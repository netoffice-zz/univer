/**
 * Copyright 2023-present DreamNum Inc.
 *
 * Licensed under the Apache License, Version 2.0 (the "License");
 * you may not use this file except in compliance with the License.
 * You may obtain a copy of the License at
 *
 *     http://www.apache.org/licenses/LICENSE-2.0
 *
 * Unless required by applicable law or agreed to in writing, software
 * distributed under the License is distributed on an "AS IS" BASIS,
 * WITHOUT WARRANTIES OR CONDITIONS OF ANY KIND, either express or implied.
 * See the License for the specific language governing permissions and
 * limitations under the License.
 */

/* eslint-disable node/prefer-global/process */
import { LocaleType, Univer } from '@univerjs/core';
import { defaultTheme } from '@univerjs/design';
import { UniverDocsPlugin } from '@univerjs/docs';
import { UniverDocsUIPlugin } from '@univerjs/docs-ui';
import { UniverRenderEnginePlugin } from '@univerjs/engine-render';
import { UniverUIPlugin } from '@univerjs/ui';
<<<<<<< HEAD
import { UniverImagePlugin } from '@univerjs/image';
=======
import { UniverDrawingPlugin } from '@univerjs/drawing';

>>>>>>> 522342d8
import { UniverFormulaEnginePlugin } from '@univerjs/engine-formula';
import { UniverDebuggerPlugin } from '@univerjs/debugger';

import { DEFAULT_DOCUMENT_DATA_CN } from '../data';
import { locales } from './locales';

// package info
// eslint-disable-next-line no-console
console.table({
    NODE_ENV: process.env.NODE_ENV,
    GIT_COMMIT_HASH: process.env.GIT_COMMIT_HASH,
    GIT_REF_NAME: process.env.GIT_REF_NAME,
    BUILD_TIME: process.env.BUILD_TIME,
});

// univer
const univer = new Univer({
    theme: defaultTheme,
    locale: LocaleType.ZH_CN,
    locales,
});

// core plugins
univer.registerPlugin(UniverRenderEnginePlugin);
univer.registerPlugin(UniverFormulaEnginePlugin);
univer.registerPlugin(UniverDebuggerPlugin);
univer.registerPlugin(UniverUIPlugin, {
    container: 'app',
    header: true,
});
univer.registerPlugin(UniverDocsPlugin);
univer.registerPlugin(UniverDocsUIPlugin, {
    container: 'univerdoc',
    layout: {
        docContainerConfig: {
            innerLeft: false,
        },
    },
});

univer.registerPlugin(UniverDrawingPlugin);

univer.createUniverDoc(DEFAULT_DOCUMENT_DATA_CN);

// use for console test
declare global {
    // eslint-disable-next-line ts/naming-convention
    interface Window {
        univer?: Univer;
    }
}

window.univer = univer;<|MERGE_RESOLUTION|>--- conflicted
+++ resolved
@@ -21,12 +21,8 @@
 import { UniverDocsUIPlugin } from '@univerjs/docs-ui';
 import { UniverRenderEnginePlugin } from '@univerjs/engine-render';
 import { UniverUIPlugin } from '@univerjs/ui';
-<<<<<<< HEAD
-import { UniverImagePlugin } from '@univerjs/image';
-=======
 import { UniverDrawingPlugin } from '@univerjs/drawing';
 
->>>>>>> 522342d8
 import { UniverFormulaEnginePlugin } from '@univerjs/engine-formula';
 import { UniverDebuggerPlugin } from '@univerjs/debugger';
 
