--- conflicted
+++ resolved
@@ -1,153 +1,139 @@
-// import { BaseComponentRender, BaseComponentSheet, BaseSelectProps, Component, ISelectButton, IToolbarItemProps } from '@univerjs/base-ui';
-// import { Nullable, Observer, Workbook } from '@univerjs/core';
-// import { SheetPlugin } from '@univerjs/base-sheets';
-// import { IConfig } from '../../IData';
-
-// interface IProps {
-//     config: IConfig;
-// }
-
-// // Types for state
-// interface IState {
-//     frozen: IToolbarItemProps;
-// }
-
-<<<<<<< HEAD
-export class FreezeButton extends Component<IProps, IState> {
-    Render: BaseComponentRender;
-
-    private _localeObserver: Nullable<Observer<Workbook>>;
-
-    initialize(props: IProps) {
-        // super(props);
-        const component = new SheetPlugin().getPluginByName<BaseComponentSheet>('ComponentSheet')!;
-        this.Render = component.getComponentRender();
-        const NextIcon = this.Render.renderFunction('NextIcon');
-        const FreezeIcon = this.Render.renderFunction('FreezeIcon');
-=======
-// export class FreezeButton extends Component<IProps, IState> {
-//     private _localeObserver: Nullable<Observer<Workbook>>;
-
-//     Render: BaseComponentRender;
-
-//     initialize(props: IProps) {
-//         // super(props);
-//         const component = new SheetPlugin().getPluginByName<BaseComponentSheet>('ComponentSheet')!;
-//         this.Render = component.getComponentRender();
-//         const NextIcon = this.Render.renderFunction('NextIcon');
-//         const FreezeIcon = this.Render.renderFunction('FreezeIcon');
->>>>>>> 26146e24
-
-//         this.state = {
-//             frozen: {
-//                 locale: 'frozen',
-//                 type: 'select',
-//                 label: <FreezeIcon />,
-//                 icon: <NextIcon />,
-//                 show: true,
-//                 border: false,
-//                 selectType: ISelectButton.DOUBLE,
-//                 needChange: false,
-//                 children: [
-//                     {
-//                         locale: 'frozen.default',
-//                     },
-//                     {
-//                         locale: 'frozen.frozenRow',
-//                     },
-//                     {
-//                         locale: 'frozen.frozenColumn',
-//                     },
-//                     {
-//                         locale: 'frozen.frozenRC',
-//                         border: true,
-//                     },
-//                     {
-//                         locale: 'frozen.frozenRowRange',
-//                     },
-//                     {
-//                         locale: 'frozen.frozenColumnRange',
-//                     },
-//                     {
-//                         locale: 'frozen.frozenRCRange',
-//                     },
-//                     {
-//                         locale: 'frozen.frozenCancel',
-//                         border: true,
-//                     },
-//                 ],
-//             },
-//         };
-//     }
-
-//     /**
-//      * init
-//      */
-//     componentWillMount() {
-//         this.setLocale();
-
-//         // subscribe Locale change event
-//         this._localeObserver = this._context
-//             .getObserverManager()
-//             .getObserver<Workbook>('onAfterChangeUILocaleObservable', 'workbook')
-//             ?.add(() => {
-//                 this.setLocale();
-//             });
-//     }
-
-//     /**
-//      * destory
-//      */
-//     componentWillUnmount() {
-//         // this._context.getObserverManager().getObserver<Workbook>('onAfterChangeUILocaleObservable', 'workbook')?.remove(this._localeObserver);
-//     }
-
-//     /**
-//      * set text by config setting and Locale message
-//      */
-//     setLocale() {
-//         const locale = this._context.getLocale();
-//         this.setState((prevState: IState) => {
-//             let item = prevState.frozen;
-//             // set current Locale string for tooltip
-//             item.tooltip = locale.get(`frozen.${item.locale}Label`);
-//             item.tooltipRight = locale.get(`frozen.${item.locale}RightLabel`);
-
-//             // set current Locale string for select
-//             item.children?.forEach((ele: IToolbarItemProps) => {
-//                 if (ele.locale) {
-//                     ele.label = locale.get(`${ele.locale}`);
-//                 }
-//             });
-//             item.label = typeof item.label === 'object' ? item.label : item.children![0].label;
-
-//             return {
-//                 frozen: item,
-//             };
-//         });
-//     }
-
-//     /**
-//      * Render the component's HTML
-//      *
-//      * @returns
-//      */
-//     render(props: IProps, state: IState) {
-//         const Select = this.Render.renderFunction('Select');
-//         const { frozen } = state;
-//         // Set Provider for entire Container
-//         return (
-//             <Select
-//                 tooltip={frozen.tooltip}
-//                 tooltipRight={frozen.tooltipRight}
-//                 border={frozen.border}
-//                 selectType={frozen.selectType}
-//                 needChange={frozen.needChange}
-//                 key={frozen.locale}
-//                 children={frozen.children as BaseSelectProps[]}
-//                 label={frozen.label}
-//                 icon={frozen.icon}
-//             />
-//         );
-//     }
-// }
+// import { BaseComponentRender, BaseComponentSheet, BaseSelectProps, Component, ISelectButton, IToolbarItemProps } from '@univerjs/base-ui';
+// import { Nullable, Observer, Workbook } from '@univerjs/core';
+// import { SheetPlugin } from '@univerjs/base-sheets';
+// import { IConfig } from '../../IData';
+
+// interface IProps {
+//     config: IConfig;
+// }
+
+// // Types for state
+// interface IState {
+//     frozen: IToolbarItemProps;
+// }
+
+// export class FreezeButton extends Component<IProps, IState> {
+//     private _localeObserver: Nullable<Observer<Workbook>>;
+
+//     Render: BaseComponentRender;
+
+//     initialize(props: IProps) {
+//         // super(props);
+//         const component = new SheetPlugin().getPluginByName<BaseComponentSheet>('ComponentSheet')!;
+//         this.Render = component.getComponentRender();
+//         const NextIcon = this.Render.renderFunction('NextIcon');
+//         const FreezeIcon = this.Render.renderFunction('FreezeIcon');
+
+//         this.state = {
+//             frozen: {
+//                 locale: 'frozen',
+//                 type: 'select',
+//                 label: <FreezeIcon />,
+//                 icon: <NextIcon />,
+//                 show: true,
+//                 border: false,
+//                 selectType: ISelectButton.DOUBLE,
+//                 needChange: false,
+//                 children: [
+//                     {
+//                         locale: 'frozen.default',
+//                     },
+//                     {
+//                         locale: 'frozen.frozenRow',
+//                     },
+//                     {
+//                         locale: 'frozen.frozenColumn',
+//                     },
+//                     {
+//                         locale: 'frozen.frozenRC',
+//                         border: true,
+//                     },
+//                     {
+//                         locale: 'frozen.frozenRowRange',
+//                     },
+//                     {
+//                         locale: 'frozen.frozenColumnRange',
+//                     },
+//                     {
+//                         locale: 'frozen.frozenRCRange',
+//                     },
+//                     {
+//                         locale: 'frozen.frozenCancel',
+//                         border: true,
+//                     },
+//                 ],
+//             },
+//         };
+//     }
+
+//     /**
+//      * init
+//      */
+//     componentWillMount() {
+//         this.setLocale();
+
+//         // subscribe Locale change event
+//         this._localeObserver = this._context
+//             .getObserverManager()
+//             .getObserver<Workbook>('onAfterChangeUILocaleObservable', 'workbook')
+//             ?.add(() => {
+//                 this.setLocale();
+//             });
+//     }
+
+//     /**
+//      * destory
+//      */
+//     componentWillUnmount() {
+//         // this._context.getObserverManager().getObserver<Workbook>('onAfterChangeUILocaleObservable', 'workbook')?.remove(this._localeObserver);
+//     }
+
+//     /**
+//      * set text by config setting and Locale message
+//      */
+//     setLocale() {
+//         const locale = this._context.getLocale();
+//         this.setState((prevState: IState) => {
+//             let item = prevState.frozen;
+//             // set current Locale string for tooltip
+//             item.tooltip = locale.get(`frozen.${item.locale}Label`);
+//             item.tooltipRight = locale.get(`frozen.${item.locale}RightLabel`);
+
+//             // set current Locale string for select
+//             item.children?.forEach((ele: IToolbarItemProps) => {
+//                 if (ele.locale) {
+//                     ele.label = locale.get(`${ele.locale}`);
+//                 }
+//             });
+//             item.label = typeof item.label === 'object' ? item.label : item.children![0].label;
+
+//             return {
+//                 frozen: item,
+//             };
+//         });
+//     }
+
+//     /**
+//      * Render the component's HTML
+//      *
+//      * @returns
+//      */
+//     render(props: IProps, state: IState) {
+//         const Select = this.Render.renderFunction('Select');
+//         const { frozen } = state;
+//         // Set Provider for entire Container
+//         return (
+//             <Select
+//                 tooltip={frozen.tooltip}
+//                 tooltipRight={frozen.tooltipRight}
+//                 border={frozen.border}
+//                 selectType={frozen.selectType}
+//                 needChange={frozen.needChange}
+//                 key={frozen.locale}
+//                 children={frozen.children as BaseSelectProps[]}
+//                 label={frozen.label}
+//                 icon={frozen.icon}
+//             />
+//         );
+//     }
+// }