/**
 * Copyright 2023-present DreamNum Inc.
 *
 * Licensed under the Apache License, Version 2.0 (the "License");
 * you may not use this file except in compliance with the License.
 * You may obtain a copy of the License at
 *
 *     http://www.apache.org/licenses/LICENSE-2.0
 *
 * Unless required by applicable law or agreed to in writing, software
 * distributed under the License is distributed on an "AS IS" BASIS,
 * WITHOUT WARRANTIES OR CONDITIONS OF ANY KIND, either express or implied.
 * See the License for the specific language governing permissions and
 * limitations under the License.
 */

import { TextEditor, useEvent, useObservable } from '@univerjs/ui';
import React, { useEffect, useMemo, useRef, useState } from 'react';
import { DraggableList, FormLayout, Input, Radio, RadioGroup, Select } from '@univerjs/design';
import { useDependency } from '@wendellhu/redi/react-bindings';
import { createInternalEditorID, DataValidationType, isFormulaString, LocaleService, Tools } from '@univerjs/core';
import { DataValidationModel, DataValidatorRegistryService, type IFormulaInputProps } from '@univerjs/data-validation';
import { DeleteSingle, IncreaseSingle, SequenceSingle } from '@univerjs/icons';
import cs from 'clsx';
import { deserializeListOptions, serializeListOptions } from '../../validators/util';
import { DROP_DOWN_DEFAULT_COLOR } from '../../common/const';
import type { ListValidator } from '../../validators';
import styles from './index.module.less';

const DEFAULT_COLOR_PRESET = [
    '#FFFFFF',
    '#FEE7E7',
    '#FEF0E6',
    '#EFFBD0',
    '#E4F4FE',
    '#E8ECFD',
    '#F1EAFA',
    '#FDE8F3',
    '#E5E5E5',
    '#FDCECE',
    '#FDC49B',
    '#DEF6A2',
    '#9FDAFF',
    '#D0D9FB',
    '#E3D5F6',
    '#FBD0E8',
    '#656565',
    '#FE4B4B',
    '#FF8C51',
    '#8BBB11',
    '#0B9EFB',
    '#3A60F7',
    '#9E6DE3',
    '#F248A6',
];

interface IDropdownItem {
    color: string;
    label: string;
    isRef: boolean;
    id: string;
}

interface IColorSelectProps {
    value: string;
    onChange: (value: string) => void;
    disabled?: boolean;
}

const ColorSelect = (props: IColorSelectProps) => {
    const { value, onChange, disabled } = props;
    const [open, setOpen] = useState(false);
    return (
        <Select
            disabled={disabled}
            open={open}
            onDropdownVisibleChange={setOpen}
            dropdownStyle={{ width: 112 }}
            className={styles.dataValidationFormulaColorSelect}
            value={value}
            onChange={onChange}
            labelRender={(item) => <div className={styles.dataValidationFormulaColorItem} style={{ background: item.value }} />}
            dropdownRender={() => {
                return (
                    <div className={styles.dataValidationFormulaColorSelectPanel}>
                        {DEFAULT_COLOR_PRESET.map(
                            (color) => (
                                <div
                                    onClick={() => {
                                        onChange(color);
                                        setOpen(false);
                                    }}
                                    className={styles.dataValidationFormulaColorItem}
                                    style={{ background: color }}
                                    key={color}
                                />
                            )
                        )}
                    </div>
                );
            }}
        />
    );
};

const Template = (props: { item: IDropdownItem; commonProps: any; style?: React.CSSProperties }) => {
    const { item, commonProps, style } = props;
    const { onItemChange, onItemDelete } = commonProps;

    return (
        <div className={styles.dataValidationFormulaListItem} style={style}>
            {!item.isRef
                ? (
                    <div className={cs(styles.dataValidationFormulaListItemDrag, 'draggableHandle')}>
                        <SequenceSingle />
                    </div>
                )
                : null}
            <ColorSelect
                value={item.color}
                onChange={(color) => {
                    onItemChange(item.id, item.label, color);
                }}

            />
            <Input
                disabled={item.isRef}
                value={item.label}
                onChange={(label) => {
                    onItemChange(item.id, label, item.color);
                }}
            />
            {item.isRef
                ? null
                : (
                    <div className={styles.dataValidationFormulaListItemIcon}>
                        <DeleteSingle onClick={() => onItemDelete(item.id)} />
                    </div>
                )}
        </div>
    );
};

// eslint-disable-next-line max-lines-per-function
export function ListFormulaInput(props: IFormulaInputProps) {
    const { value, onChange: _onChange = () => { }, unitId, subUnitId, validResult, showError, ruleId } = props;
    const { formula1 = '', formula2 = '' } = value || {};
    const containerRef = useRef<HTMLDivElement>(null);
    const [isFormulaStr, setIsFormulaStr] = useState(() => isFormulaString(formula1) ? '1' : '0');
    const [formulaStr, setFormulaStr] = useState(isFormulaStr === '1' ? formula1 : '=');
    const [formulaStrCopy, setFormulaStrCopy] = useState(isFormulaStr === '1' ? formula1 : '=');
    const localeService = useDependency(LocaleService);
<<<<<<< HEAD
    const dataValidatorRegistryService = useDependency(DataValidatorRegistryService);
    const dataValidationModel = useDependency(DataValidationModel);
=======
    const univerInstanceService = useDependency(IUniverInstanceService);
    const workbook = univerInstanceService.getCurrentUniverSheetInstance()!;
    const worksheet = workbook.getActiveSheet();
>>>>>>> 761a372c
    const [refColors, setRefColors] = useState(() => formula2.split(','));
    const listValidator = dataValidatorRegistryService.getValidatorItem(DataValidationType.LIST) as ListValidator;
    const [refOptions, setRefOptions] = useState<string[]>([]);
    const [localError, setLocalError] = useState('');
    const formula1Res = showError ? validResult?.formula1 : '';
    const ruleChange = useObservable(dataValidationModel.ruleChange$);

    const onChange = useEvent(_onChange);

    useEffect(() => {
        (async () => {
            await new Promise<any>((resolve) => {
                setTimeout(() => resolve(true), 100);
            });

            const rule = dataValidationModel.getRuleById(unitId, subUnitId, ruleId);
            const formula1 = rule?.formula1;
            if (isFormulaString(formula1) && listValidator && rule) {
                const res = await listValidator.getListAsync(rule, unitId, subUnitId);
                setRefOptions(res);
            }
        })();
    }, [dataValidationModel, ruleChange, listValidator, ruleId, subUnitId, unitId]);

    useEffect(() => {
        if (isFormulaString(formula1) && formula1 !== formulaStrCopy) {
            setFormulaStr(formula1);
            setFormulaStrCopy(formulaStrCopy);
        }
    }, [formulaStrCopy, formula1]);

    const [strList, setStrList] = useState<IDropdownItem[]>(() => {
        const strOptions = isFormulaStr !== '1' ? deserializeListOptions(formula1) : [];
        const strColors = formula2.split(',');
        return strOptions.map((label, i) => ({
            label,
            color: strColors[i] || DROP_DOWN_DEFAULT_COLOR,
            isRef: false,
            id: Tools.generateRandomId(4),
        }));
    });

    const handleStrItemChange = (id: string, value: string, color: string) => {
        const item = strList.find((i) => i.id === id);
        if (!item) {
            return;
        }

        item.label = value;
        item.color = color;

        setStrList([...strList]);
    };

    const handleStrItemDelete = (id: string) => {
        const index = strList.findIndex((i) => i.id === id);
        if (index !== -1) {
            strList.splice(index, 1);
            setStrList([...strList]);
        }
    };

    const colorList = formula2.split(',');

    const refFinalList: IDropdownItem[] = useMemo(() => refOptions.map((label, i) => ({
        label,
        color: colorList[i] || DROP_DOWN_DEFAULT_COLOR,
        id: `${i}`,
        isRef: true,
    })), [colorList, refOptions]);

    const handleRefItemChange = (id: string, value: string, color: string) => {
        const newColors = [...refColors];
        newColors[+id] = color;
        setRefColors(newColors);

        onChange({
            formula1,
            formula2: newColors.join(','),
        });
    };

    const handleAdd = () => {
        setStrList([
            ...strList,
            {
                label: '',
                color: DROP_DOWN_DEFAULT_COLOR,
                isRef: false,
                id: Tools.generateRandomId(4),
            },
        ]);
    };

    useEffect(() => {
        const labelSet = new Set<string>();
        const finalList: { color: string; label: string }[] = [];
        strList.map((item) => {
            const labelList = item.label.split(',');
            return {
                labelList,
                item,
            };
        }).forEach(({ item, labelList }) => {
            labelList.forEach((labelItem) => {
                if (!labelSet.has(labelItem)) {
                    labelSet.add(labelItem);
                    finalList.push({
                        label: labelItem,
                        color: item.color,
                    });
                }
            });
        });

        onChange({
            formula1: serializeListOptions(finalList.map((item) => item.label)),
            formula2: finalList.map((item) => item.color === DROP_DOWN_DEFAULT_COLOR ? '' : item.color).join(','),
        });
    }, [strList, onChange]);

    const updateFormula = useMemo(
        () =>
            async (str: string) => {
                if (!isFormulaString(str)) {
                    onChange?.({
                        formula1: '',
                        formula2,
                    });
                    return;
                }


                onChange?.({
                    formula1: isFormulaString(str) ? str : '',
                    formula2,
                });
            },
        [formula2, onChange]
    );

    return (
        <>
            <FormLayout label={localeService.t('dataValidation.list.options')}>
                <RadioGroup value={isFormulaStr} onChange={(v) => setIsFormulaStr(v as string)}>
                    <Radio value="0">{localeService.t('dataValidation.list.customOptions')}</Radio>
                    <Radio value="1">{localeService.t('dataValidation.list.refOptions')}</Radio>
                </RadioGroup>
            </FormLayout>
            {isFormulaStr === '1'
                ? (
                    <>
                        <FormLayout error={formula1Res || localError}>
                            <TextEditor
                                id={createInternalEditorID(`list-ref-range-${unitId}-${subUnitId}`)}
                                value={formulaStr}
                                openForSheetUnitId={unitId}
                                openForSheetSubUnitId={subUnitId}
<<<<<<< HEAD
                                onlyInputFormula
                                onChange={async (newString) => {
                                    const str = newString ?? '';
                                    setFormulaStrCopy(str);
                                    updateFormula(str);
=======
                                onChange={(ranges) => {
                                    const range = ranges[0];
                                    if (!range || isRangeInValid(range.range)) {
                                        onChange?.({
                                            formula1: '',
                                            formula2,
                                        });
                                        setRefRange('');
                                    } else {
                                        const workbook = univerInstanceService.getUniverSheetInstance(range.unitId) ?? univerInstanceService.getCurrentUniverSheetInstance()!;
                                        const worksheet = workbook?.getSheetBySheetId(range.sheetId) ?? workbook.getActiveSheet();
                                        const rangeStr = serializeRangeWithSheet(worksheet.getName(), range.range);
                                        onChange?.({
                                            formula1: rangeStr,
                                            formula2,
                                        });
                                        setRefRange(rangeStr);
                                    }
>>>>>>> 761a372c
                                }}
                            />
                        </FormLayout>
                        <FormLayout>
                            <div ref={containerRef}>
                                {refFinalList.map((item) => {
                                    return <Template key={item.id} item={item} commonProps={{ onItemChange: handleRefItemChange }} style={{ marginBottom: 12 }} />;
                                })}
                            </div>
                        </FormLayout>
                    </>
                )
                : (
                    <FormLayout error={formula1Res}>
                        <div ref={containerRef} style={{ margin: '-12px 0' }}>
                            <DraggableList
                                list={strList}
                                onListChange={setStrList}
                                rowHeight={32}
                                margin={[0, 12]}
                                draggableHandle=".draggableHandle"
                                itemRender={(item) => (
                                    <Template
                                        key={item.id}
                                        item={item}
                                        commonProps={{
                                            onItemChange: handleStrItemChange,
                                            onItemDelete: handleStrItemDelete,
                                        }}
                                    />
                                )}
                                idKey="id"
                            />
                            <a className={styles.dataValidationFormulaListAdd} onClick={handleAdd}>
                                <IncreaseSingle />
                                {localeService.t('dataValidation.list.add')}
                            </a>
                        </div>
                    </FormLayout>
                )}
        </>
    );
}<|MERGE_RESOLUTION|>--- conflicted
+++ resolved
@@ -141,7 +141,7 @@
     );
 };
 
-// eslint-disable-next-line max-lines-per-function
+
 export function ListFormulaInput(props: IFormulaInputProps) {
     const { value, onChange: _onChange = () => { }, unitId, subUnitId, validResult, showError, ruleId } = props;
     const { formula1 = '', formula2 = '' } = value || {};
@@ -150,14 +150,8 @@
     const [formulaStr, setFormulaStr] = useState(isFormulaStr === '1' ? formula1 : '=');
     const [formulaStrCopy, setFormulaStrCopy] = useState(isFormulaStr === '1' ? formula1 : '=');
     const localeService = useDependency(LocaleService);
-<<<<<<< HEAD
     const dataValidatorRegistryService = useDependency(DataValidatorRegistryService);
     const dataValidationModel = useDependency(DataValidationModel);
-=======
-    const univerInstanceService = useDependency(IUniverInstanceService);
-    const workbook = univerInstanceService.getCurrentUniverSheetInstance()!;
-    const worksheet = workbook.getActiveSheet();
->>>>>>> 761a372c
     const [refColors, setRefColors] = useState(() => formula2.split(','));
     const listValidator = dataValidatorRegistryService.getValidatorItem(DataValidationType.LIST) as ListValidator;
     const [refOptions, setRefOptions] = useState<string[]>([]);
@@ -316,32 +310,11 @@
                                 value={formulaStr}
                                 openForSheetUnitId={unitId}
                                 openForSheetSubUnitId={subUnitId}
-<<<<<<< HEAD
                                 onlyInputFormula
                                 onChange={async (newString) => {
                                     const str = newString ?? '';
                                     setFormulaStrCopy(str);
                                     updateFormula(str);
-=======
-                                onChange={(ranges) => {
-                                    const range = ranges[0];
-                                    if (!range || isRangeInValid(range.range)) {
-                                        onChange?.({
-                                            formula1: '',
-                                            formula2,
-                                        });
-                                        setRefRange('');
-                                    } else {
-                                        const workbook = univerInstanceService.getUniverSheetInstance(range.unitId) ?? univerInstanceService.getCurrentUniverSheetInstance()!;
-                                        const worksheet = workbook?.getSheetBySheetId(range.sheetId) ?? workbook.getActiveSheet();
-                                        const rangeStr = serializeRangeWithSheet(worksheet.getName(), range.range);
-                                        onChange?.({
-                                            formula1: rangeStr,
-                                            formula2,
-                                        });
-                                        setRefRange(rangeStr);
-                                    }
->>>>>>> 761a372c
                                 }}
                             />
                         </FormLayout>
