--- conflicted
+++ resolved
@@ -100,30 +100,6 @@
 
     const style = useMemo(() => ({ ...position }), [position]);
     useEffect(() => {
-<<<<<<< HEAD
-        if (!nodeRef.current) {
-            return;
-        }
-        const { clientWidth, clientHeight } = nodeRef.current;
-        const parent = nodeRef.current.parentElement;
-        if (!parent) {
-            return;
-        }
-        const { clientWidth: innerWidth, clientHeight: innerHeight } = parent;
-
-        setPosition(
-            calcPopupPosition(
-                {
-                    position: anchorRect,
-                    width: clientWidth,
-                    height: clientHeight,
-                    containerWidth: innerWidth,
-                    containerHeight: innerHeight,
-                    direction,
-                }
-            )
-        );
-=======
         requestAnimationFrame(() => {
             if (!nodeRef.current) {
                 return;
@@ -148,7 +124,6 @@
                 )
             );
         });
->>>>>>> 313ab796
     },
         // eslint-disable-next-line react-hooks/exhaustive-deps
     [
@@ -189,13 +164,8 @@
     return (
         <section
             ref={nodeRef}
-<<<<<<< HEAD
-            className={styles.popupAbsolute}
-            style={position}
-=======
             style={style}
             className={styles.popupAbsolute}
->>>>>>> 313ab796
             onClick={(e) => {
                 e.stopPropagation();
             }}
