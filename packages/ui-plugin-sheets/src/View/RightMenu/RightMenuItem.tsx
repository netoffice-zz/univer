<<<<<<< HEAD
import { BaseComponentRender, BaseComponentSheet, Component } from '@univerjs/base-ui';
=======
import { Component, Icon } from '@univerjs/base-ui';
>>>>>>> c1342979
import styles from './index.module.less';

interface IProps {
    label: string;
}

export class RightMenuItem extends Component<IProps> {
    render() {
        const { label } = this.props;

        return (
            <div className={styles.rightMenuItem}>
                {label}
                <Icon.Format.RightIcon />
            </div>
        );
    }
}<|MERGE_RESOLUTION|>--- conflicted
+++ resolved
@@ -1,8 +1,4 @@
-<<<<<<< HEAD
-import { BaseComponentRender, BaseComponentSheet, Component } from '@univerjs/base-ui';
-=======
 import { Component, Icon } from '@univerjs/base-ui';
->>>>>>> c1342979
 import styles from './index.module.less';
 
 interface IProps {
