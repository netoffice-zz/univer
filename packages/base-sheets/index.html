--- conflicted
+++ resolved
@@ -17,13 +17,8 @@
 
 <body>
     <div id="app" style="z-index: 1; position: fixed; font-size: 20px; color: green;"></div>
-<<<<<<< HEAD
-    <div id="universheet-demo-up" style="height: 100%"></div>
-    <div id="universheet-demo-down"></div>
-=======
     <div id="universheet-demo-up" style="height: 80vh;"></div>
     <!-- <div id="universheet-demo-down" style="height: 50vh;"></div> -->
->>>>>>> f638ef26
     <script type="module" src="/src/main.tsx"></script>
 </body>
 
