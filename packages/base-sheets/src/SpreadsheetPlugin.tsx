--- conflicted
+++ resolved
@@ -1,11 +1,6 @@
 import { getRefElement, IMainProps, isElement, ISlotProps, RefObject, render } from '@univer/base-component';
 import { Engine, RenderEngine } from '@univer/base-render';
-<<<<<<< HEAD
 import { AsyncFunction, Attribute, Context, IOCAttribute, IOCContainer, IWorkbookConfig, Plugin, PLUGIN_NAMES, Tools } from '@univer/core';
-import { FormulaPlugin } from '@univer/sheets-plugin-formula';
-=======
-import { AsyncFunction, Attribute, Context, IOCAttribute, IOCContainer, IRangeCellData, IRangeData, IWorkbookConfig, Plugin, PLUGIN_NAMES, Tools } from '@univer/core';
->>>>>>> 26600d17
 
 import { install, SpreadsheetPluginObserve, uninstall } from './Basics/Observer';
 import { RightMenuProps } from './Model/RightMenuModel';
@@ -23,86 +18,9 @@
     SheetContainerController,
     ToolBarController,
 } from './Controller';
-<<<<<<< HEAD
-import { ToolBarController1 } from './Controller/ToolBarController1';
-import { ISpreadsheetPluginConfig, DEFAULT_SPREADSHEET_PLUGIN_DATA } from './Basics';
-=======
 import { IToolBarItemProps } from './Model/ToolBarModel';
 import { ModalGroupController } from './Controller/ModalGroupController';
-
-export interface ISelectionConfig {
-    selection: IRangeData;
-    cell?: IRangeCellData;
-}
-
-export interface ISelectionsConfig {
-    [worksheetId: string]: ISelectionConfig[];
-}
-
-export interface ISpreadsheetPluginConfig extends ISpreadsheetPluginConfigBase {
-    container: HTMLElement | string;
-    selections: ISelectionsConfig;
-}
-
-const DEFAULT_SPREADSHEET_PLUGIN_DATA: ISpreadsheetPluginConfig = {
-    container: 'universheet',
-    layout: 'auto',
-    selections: {
-        'sheet-01': [
-            {
-                selection: {
-                    startRow: 13,
-                    endRow: 14,
-                    startColumn: 1,
-                    endColumn: 2,
-                },
-            },
-            {
-                selection: {
-                    startRow: 16,
-                    endRow: 18,
-                    startColumn: 1,
-                    endColumn: 2,
-                },
-                cell: {
-                    row: 16,
-                    column: 1,
-                },
-            },
-        ],
-        'sheet-02': [
-            {
-                selection: {
-                    startRow: 17,
-                    endRow: 20,
-                    startColumn: 1,
-                    endColumn: 2,
-                },
-            },
-            {
-                selection: {
-                    startRow: 22,
-                    endRow: 23,
-                    startColumn: 1,
-                    endColumn: 2,
-                },
-            },
-            {
-                selection: {
-                    startRow: 25,
-                    endRow: 27,
-                    startColumn: 4,
-                    endColumn: 6,
-                },
-                cell: {
-                    row: 25,
-                    column: 4,
-                },
-            },
-        ],
-    },
-};
->>>>>>> 26600d17
+import { ISpreadsheetPluginConfig, DEFAULT_SPREADSHEET_PLUGIN_DATA } from './Basics';
 
 /**
  * The main sheet base, construct the sheet container and layout, mount the rendering engine
