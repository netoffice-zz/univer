{
    "name": "@univerjs/sheets-zen-editor",
    "version": "0.1.12",
    "private": false,
    "description": "Zen Editor plugin for Univer Sheets.",
    "author": "DreamNum <developer@univer.ai>",
    "license": "Apache-2.0",
    "funding": {
        "type": "opencollective",
        "url": "https://opencollective.com/univer"
    },
    "homepage": "https://univer.ai",
    "repository": {
        "type": "git",
        "url": "https://github.com/dream-num/univer"
    },
    "bugs": {
        "url": "https://github.com/dream-num/univer/issues"
    },
    "keywords": [
        "univer"
    ],
    "sideEffects": [
        "**/*.css"
    ],
    "exports": {
        ".": "./src/index.ts",
        "./*": "./src/*",
        "./locale/*": "./src/locale/*.ts"
    },
    "main": "./lib/cjs/index.js",
    "module": "./lib/es/index.js",
    "types": "./lib/types/index.d.ts",
    "publishConfig": {
        "access": "public",
        "main": "./lib/cjs/index.js",
        "module": "./lib/es/index.js",
        "exports": {
            ".": {
                "import": "./lib/es/index.js",
                "require": "./lib/cjs/index.js",
                "types": "./lib/types/index.d.ts"
            },
            "./*": {
                "import": "./lib/es/*",
                "require": "./lib/cjs/*",
                "types": "./lib/types/index.d.ts"
            },
            "./locale/*": "./lib/locale/*.json",
            "./lib/*": "./lib/*"
        }
    },
    "directories": {
        "lib": "lib"
    },
    "files": [
        "lib"
    ],
    "engines": {
        "node": ">=16.0.0",
        "npm": ">=8.0.0"
    },
    "scripts": {
        "test": "vitest run",
        "test:watch": "vitest",
        "coverage": "vitest run --coverage",
        "lint:types": "tsc --noEmit",
        "build": "tsc && vite build"
    },
    "peerDependencies": {
        "@univerjs/core": "workspace:*",
        "@univerjs/docs": "workspace:*",
        "@univerjs/engine-render": "workspace:*",
        "@univerjs/sheets-ui": "workspace:*",
        "@univerjs/ui": "workspace:*",
        "@wendellhu/redi": "0.15.2",
        "clsx": ">=2.0.0",
        "react": "^16.9.0 || ^17.0.0 || ^18.0.0",
        "rxjs": ">=7.0.0"
    },
    "dependencies": {
<<<<<<< HEAD
        "@univerjs/icons": "^0.1.54"
=======
        "@univerjs/icons": "^0.1.52",
        "@univerjs/sheets": "workspace:*"
>>>>>>> ce5d10c5
    },
    "devDependencies": {
        "@univerjs/core": "workspace:*",
        "@univerjs/design": "workspace:*",
        "@univerjs/docs": "workspace:*",
        "@univerjs/engine-render": "workspace:*",
        "@univerjs/shared": "workspace:*",
        "@univerjs/sheets-ui": "workspace:*",
        "@univerjs/ui": "workspace:*",
        "@wendellhu/redi": "0.15.2",
        "clsx": "^2.1.1",
        "less": "^4.2.0",
        "react": "18.2.0",
        "rxjs": "^7.8.1",
        "typescript": "^5.4.5",
        "vite": "^5.2.11",
        "vitest": "^1.6.0"
    }
}<|MERGE_RESOLUTION|>--- conflicted
+++ resolved
@@ -79,12 +79,8 @@
         "rxjs": ">=7.0.0"
     },
     "dependencies": {
-<<<<<<< HEAD
-        "@univerjs/icons": "^0.1.54"
-=======
-        "@univerjs/icons": "^0.1.52",
+        "@univerjs/icons": "^0.1.54",
         "@univerjs/sheets": "workspace:*"
->>>>>>> ce5d10c5
     },
     "devDependencies": {
         "@univerjs/core": "workspace:*",
