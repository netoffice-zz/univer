<<<<<<< HEAD
module.exports = {
    root: true,
    env: {
        browser: true,
        es2021: true,
    },
    parser: '@typescript-eslint/parser',
    plugins: ['@typescript-eslint', 'prettier', 'import', 'import-newlines', 'unused-imports'],
    extends: [
        'airbnb-base', // https://www.npmjs.com/package/eslint-config-airbnb-base
        'airbnb-typescript/base', // https://www.npmjs.com/package/eslint-config-airbnb-typescript
        // "plugin:@typescript-eslint/recommended",// no need https://typescript-eslint.io/
        'prettier',
    ],
    parserOptions: {
        ecmaVersion: 12,
        sourceType: 'module',
        // https://typescript-eslint.io/linting/troubleshooting/#i-get-errors-telling-me-eslint-was-configured-to-run--however-that-tsconfig-does-not--none-of-those-tsconfigs-include-this-file
        project: './tsconfig.eslint.json',
    },
    rules: {
        'no-cond-assign': 'off',
        'no-restricted-globals': 'off',
        'prettier/prettier': [
            'error',
            {
                endOfLine: 'auto',
            },
        ],
        'import/prefer-default-export': 'off',
        'import/no-extraneous-dependencies': [
            'error',
            {
                devDependencies: true,
            },
        ],
        // turn on errors for missing imports
        'import/no-unresolved': [
            2,
            {
                ignore: ['\\.less$', '^@'],
            },
        ],
        '@typescript-eslint/naming-convention': 'off',
        '@typescript-eslint/no-use-before-define': 'off',
        '@typescript-eslint/no-shadow': 'off',
        'import/no-cycle': 'off',
        'no-param-reassign': 'off',
        'no-bitwise': 'off',
        'default-case': 'off',
        'class-methods-use-this': 'off',
        'consistent-return': 'off',
        'no-underscore-dangle': 'off',
        'no-restricted-syntax': 'off',
        'max-classes-per-file': 'off',
        'prefer-destructuring': 'off',
        'no-plusplus': 'off',
        'no-return-assign': 'off',
        'no-continue': 'off',
        'no-loop-func': 'off',
        '@typescript-eslint/no-loop-func': 'off',
        'guard-for-in': 'off',
        'no-prototype-builtins': 'off',
        'no-lonely-if': 'off',
        'prefer-const': 'off',
        radix: 'off',
        'no-nested-ternary': 'off',
        'no-new': 'off',
        'no-unused-expressions': 'off',
        '@typescript-eslint/no-unused-expressions': 'off',
        'no-console': 'off',
        'no-multi-assign': 'off',
        'no-restricted-properties': 'off',
        'no-control-regex': 'off',
        '@typescript-eslint/array-type': [
            'error',
            {
                default: 'array-simple',
            },
        ],
        'no-await-in-loop': 'off',
        '@typescript-eslint/explicit-member-accessibility': [
            'error',
            {
                accessibility: 'no-public',
            },
        ],
        '@typescript-eslint/consistent-type-assertions': [
            'error',
            {
                assertionStyle: 'as',
                objectLiteralTypeAssertions: 'allow-as-parameter',
            },
        ],
        'spaced-comment': 'off',
        eqeqeq: [
            'error',
            'always',
            {
                null: 'ignore',
            },
        ],
        // eslint-plugin-unused-imports
        '@typescript-eslint/no-unused-vars': 'off',
        'unused-imports/no-unused-imports': 'error',

        'prefer-regex-literals': 'off',
        '@typescript-eslint/default-param-last': 'off',
        'grouped-accessor-pairs': 'off',
        '@typescript-eslint/member-ordering': 'error',
        // '@typescript-eslint/member-ordering': [
        //     'error',
        //     { default: ['private-field', 'protected-field', 'public-field', 'constructor', 'private-method', 'protected-method', 'public-method'] },
        // ],
    },
    // https://www.npmjs.com/package/eslint-import-resolver-typescript
    settings: {
        'import/parsers': {
            '@typescript-eslint/parser': ['.ts', '.tsx'],
        },
        'import/resolver': {
            typescript: {
                alwaysTryTypes: true,
                project: './tsconfig.json',
            },
            node: {
                extensions: ['.ts', '.tsx'],
            },
        },
    },
};
=======
module.exports = {
    root: true,
    env: {
        browser: true,
        es2021: true,
    },
    parser: '@typescript-eslint/parser',
    plugins: ['@typescript-eslint', 'prettier', 'import', 'import-newlines', 'unused-imports'],
    extends: [
        'airbnb-base', // https://www.npmjs.com/package/eslint-config-airbnb-base
        'airbnb-typescript/base', // https://www.npmjs.com/package/eslint-config-airbnb-typescript
        // "plugin:@typescript-eslint/recommended",// no need https://typescript-eslint.io/
        'prettier',
    ],
    parserOptions: {
        ecmaVersion: 12,
        sourceType: 'module',
        // https://typescript-eslint.io/linting/troubleshooting/#i-get-errors-telling-me-eslint-was-configured-to-run--however-that-tsconfig-does-not--none-of-those-tsconfigs-include-this-file
        project: './tsconfig.eslint.json',
    },
    rules: {
        'no-cond-assign': 'off',
        'no-restricted-globals': 'off',
        'prettier/prettier': [
            'error',
            {
                endOfLine: 'auto',
            },
        ],
        'import/prefer-default-export': 'off',
        'import/no-extraneous-dependencies': [
            'error',
            {
                devDependencies: true,
            },
        ],
        // turn on errors for missing imports
        'import/no-unresolved': [
            2,
            {
                ignore: ['\\.less$', '^@'],
            },
        ],
        '@typescript-eslint/naming-convention': 'off',
        '@typescript-eslint/no-use-before-define': 'off',
        '@typescript-eslint/no-shadow': 'off',
        'import/no-cycle': 'off',
        'no-param-reassign': 'off',
        'no-bitwise': 'off',
        'default-case': 'off',
        'class-methods-use-this': 'off',
        'consistent-return': 'off',
        'no-underscore-dangle': 'off',
        'no-restricted-syntax': 'off',
        'max-classes-per-file': 'off',
        'prefer-destructuring': 'off',
        'no-plusplus': 'off',
        'no-return-assign': 'off',
        'no-continue': 'off',
        'no-loop-func': 'off',
        '@typescript-eslint/no-loop-func': 'off',
        'guard-for-in': 'off',
        'no-prototype-builtins': 'off',
        'no-lonely-if': 'off',
        'prefer-const': 'off',
        radix: 'off',
        'no-nested-ternary': 'off',
        'no-new': 'off',
        'no-unused-expressions': 'off',
        '@typescript-eslint/no-unused-expressions': 'off',
        'no-console': 'off',
        'no-multi-assign': 'off',
        'no-restricted-properties': 'off',
        'no-control-regex': 'off',
        '@typescript-eslint/array-type': [
            'error',
            {
                default: 'array-simple',
            },
        ],
        'no-await-in-loop': 'off',
        '@typescript-eslint/explicit-member-accessibility': [
            'error',
            {
                accessibility: 'no-public',
            },
        ],
        '@typescript-eslint/consistent-type-assertions': [
            'error',
            {
                assertionStyle: 'as',
                objectLiteralTypeAssertions: 'allow-as-parameter',
            },
        ],
        'spaced-comment': 'off',
        eqeqeq: [
            'error',
            'always',
            {
                null: 'ignore',
            },
        ],
        // eslint-plugin-unused-imports
        '@typescript-eslint/no-unused-vars': 'off',
        'unused-imports/no-unused-imports': 'error',

        'prefer-regex-literals': 'off',
        '@typescript-eslint/default-param-last': 'off',
        'grouped-accessor-pairs': 'off',
        '@typescript-eslint/member-ordering': 'error',
        // '@typescript-eslint/member-ordering': [
        //     'error',
        //     { default: ['private-field', 'protected-field', 'public-field', 'constructor', 'private-method', 'protected-method', 'public-method'] },
        // ],
    },
    // https://www.npmjs.com/package/eslint-import-resolver-typescript
    settings: {
        'import/parsers': {
            '@typescript-eslint/parser': ['.ts', '.tsx'],
        },
        'import/resolver': {
            typescript: {
                alwaysTryTypes: true,
                project: './tsconfig.json',
            },
            node: {
                extensions: ['.ts', '.tsx'],
            },
        },
    },
};
>>>>>>> 1f245da1
<|MERGE_RESOLUTION|>--- conflicted
+++ resolved
@@ -1,4 +1,3 @@
-<<<<<<< HEAD
 module.exports = {
     root: true,
     env: {
@@ -129,137 +128,4 @@
             },
         },
     },
-};
-=======
-module.exports = {
-    root: true,
-    env: {
-        browser: true,
-        es2021: true,
-    },
-    parser: '@typescript-eslint/parser',
-    plugins: ['@typescript-eslint', 'prettier', 'import', 'import-newlines', 'unused-imports'],
-    extends: [
-        'airbnb-base', // https://www.npmjs.com/package/eslint-config-airbnb-base
-        'airbnb-typescript/base', // https://www.npmjs.com/package/eslint-config-airbnb-typescript
-        // "plugin:@typescript-eslint/recommended",// no need https://typescript-eslint.io/
-        'prettier',
-    ],
-    parserOptions: {
-        ecmaVersion: 12,
-        sourceType: 'module',
-        // https://typescript-eslint.io/linting/troubleshooting/#i-get-errors-telling-me-eslint-was-configured-to-run--however-that-tsconfig-does-not--none-of-those-tsconfigs-include-this-file
-        project: './tsconfig.eslint.json',
-    },
-    rules: {
-        'no-cond-assign': 'off',
-        'no-restricted-globals': 'off',
-        'prettier/prettier': [
-            'error',
-            {
-                endOfLine: 'auto',
-            },
-        ],
-        'import/prefer-default-export': 'off',
-        'import/no-extraneous-dependencies': [
-            'error',
-            {
-                devDependencies: true,
-            },
-        ],
-        // turn on errors for missing imports
-        'import/no-unresolved': [
-            2,
-            {
-                ignore: ['\\.less$', '^@'],
-            },
-        ],
-        '@typescript-eslint/naming-convention': 'off',
-        '@typescript-eslint/no-use-before-define': 'off',
-        '@typescript-eslint/no-shadow': 'off',
-        'import/no-cycle': 'off',
-        'no-param-reassign': 'off',
-        'no-bitwise': 'off',
-        'default-case': 'off',
-        'class-methods-use-this': 'off',
-        'consistent-return': 'off',
-        'no-underscore-dangle': 'off',
-        'no-restricted-syntax': 'off',
-        'max-classes-per-file': 'off',
-        'prefer-destructuring': 'off',
-        'no-plusplus': 'off',
-        'no-return-assign': 'off',
-        'no-continue': 'off',
-        'no-loop-func': 'off',
-        '@typescript-eslint/no-loop-func': 'off',
-        'guard-for-in': 'off',
-        'no-prototype-builtins': 'off',
-        'no-lonely-if': 'off',
-        'prefer-const': 'off',
-        radix: 'off',
-        'no-nested-ternary': 'off',
-        'no-new': 'off',
-        'no-unused-expressions': 'off',
-        '@typescript-eslint/no-unused-expressions': 'off',
-        'no-console': 'off',
-        'no-multi-assign': 'off',
-        'no-restricted-properties': 'off',
-        'no-control-regex': 'off',
-        '@typescript-eslint/array-type': [
-            'error',
-            {
-                default: 'array-simple',
-            },
-        ],
-        'no-await-in-loop': 'off',
-        '@typescript-eslint/explicit-member-accessibility': [
-            'error',
-            {
-                accessibility: 'no-public',
-            },
-        ],
-        '@typescript-eslint/consistent-type-assertions': [
-            'error',
-            {
-                assertionStyle: 'as',
-                objectLiteralTypeAssertions: 'allow-as-parameter',
-            },
-        ],
-        'spaced-comment': 'off',
-        eqeqeq: [
-            'error',
-            'always',
-            {
-                null: 'ignore',
-            },
-        ],
-        // eslint-plugin-unused-imports
-        '@typescript-eslint/no-unused-vars': 'off',
-        'unused-imports/no-unused-imports': 'error',
-
-        'prefer-regex-literals': 'off',
-        '@typescript-eslint/default-param-last': 'off',
-        'grouped-accessor-pairs': 'off',
-        '@typescript-eslint/member-ordering': 'error',
-        // '@typescript-eslint/member-ordering': [
-        //     'error',
-        //     { default: ['private-field', 'protected-field', 'public-field', 'constructor', 'private-method', 'protected-method', 'public-method'] },
-        // ],
-    },
-    // https://www.npmjs.com/package/eslint-import-resolver-typescript
-    settings: {
-        'import/parsers': {
-            '@typescript-eslint/parser': ['.ts', '.tsx'],
-        },
-        'import/resolver': {
-            typescript: {
-                alwaysTryTypes: true,
-                project: './tsconfig.json',
-            },
-            node: {
-                extensions: ['.ts', '.tsx'],
-            },
-        },
-    },
-};
->>>>>>> 1f245da1
+};